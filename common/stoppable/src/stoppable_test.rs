// Copyright 2020-2021 The Datafuse Authors.
//
// SPDX-License-Identifier: Apache-2.0.

use common_exception::Result;
use common_runtime::tokio;
use common_runtime::tokio::sync::broadcast;
use common_runtime::tokio::sync::oneshot;
use common_runtime::tokio::sync::oneshot::error::TryRecvError;
use common_runtime::tokio::time::Duration;
use common_tracing::tracing;

use crate::stop_handle::StopHandle;
use crate::Stoppable;

/// A task that takes 100 years to gracefully stop.
#[derive(Default)]
struct FooTask {}

#[async_trait::async_trait]
impl Stoppable for FooTask {
    async fn start(&mut self) -> Result<()> {
        Ok(())
    }

    async fn stop(&mut self, force: Option<broadcast::Receiver<()>>) -> Result<()> {
        tracing::info!("--- FooTask stop, force: {:?}", force);

        // block the stop until force stop.

        if let Some(mut force) = force {
            tracing::info!("--- waiting for force");
            let _ = force.recv().await;
        }
        Ok(())
    }
}

#[tokio::test(flavor = "multi_thread", worker_threads = 1)]
async fn test_stoppable() -> Result<()> {
    // - Create a task and start it.
    // - Stop but the task would block.
    // - Signal the task to force stop.

    let (stop_tx, rx) = broadcast::channel::<()>(1024);
    let (fin_tx, mut fin_rx) = oneshot::channel::<()>();

    let mut t = FooTask::default();

    // Start the task

    assert!(t.start().await.is_ok());

    // Gracefully stop blocks.

    tokio::spawn(async move {
        let _ = t.stop(Some(rx)).await;
        fin_tx.send(()).expect("fail to send fin signal");
    });

    // `stop` should not return.

    tokio::time::sleep(Duration::from_millis(100)).await;

    let res = fin_rx.try_recv();
    match res {
        Err(TryRecvError::Empty) => { /* good */ }
        _ => {
            panic!("should not ready");
        }
    };

    // Send force stop

    stop_tx.send(()).expect("fail to send force stop");

    assert!(fin_rx.await.is_ok());

    Ok(())
}

#[tokio::test(flavor = "multi_thread", worker_threads = 2)]
async fn test_stop_handle() -> Result<()> {
    // - Create 2 tasks and start them.
    // - Stop but the task would block.
    // - Signal the task to force stop.

    common_tracing::init_default_tracing();

    let (stop_tx, _) = broadcast::channel::<()>(1024);

    let mut t1 = FooTask::default();
    let mut t2 = FooTask::default();

    // Start the task

    assert!(t1.start().await.is_ok());
    assert!(t2.start().await.is_ok());

    let (fin_tx, mut fin_rx) = oneshot::channel::<()>();

    let mut h = StopHandle::create();
    h.push(Box::new(t1));
    h.push(Box::new(t2));

    // Block on waiting for the handle to finish.

    let fut = h.wait_to_terminate(stop_tx.clone());
    tokio::spawn(async move {
        fut.await;
        fin_tx.send(()).expect("fail to send fin signal");
    });

    tracing::info!("--- send graceful stop");
    stop_tx.send(()).expect("fail to set graceful stop");

    // Broadcasting receiver can not receive the message sent before subscribing the sender.
    // Wait for a while until the `stop()` method is called for every task.
    tokio::time::sleep(Duration::from_millis(100)).await;

    tracing::info!("--- fin_rx should receive nothing");
    let res = fin_rx.try_recv();
    match res {
        Err(TryRecvError::Empty) => { /* good */ }
        _ => {
            panic!("should not ready");
        }
    };

    tracing::info!("--- send force stop");
    stop_tx.send(()).expect("fail to set force stop");

    assert!(fin_rx.await.is_ok());

    Ok(())
}

#[tokio::test(flavor = "multi_thread", worker_threads = 2)]
async fn test_stop_handle_drop() -> Result<()> {
    // - Create a task and start it.
    // - Then quit and the Drop should forcibly stop it and the test should not block.

    common_tracing::init_default_tracing();

<<<<<<< HEAD
    let (_tx, _rx) = broadcast::channel::<()>(1024);

=======
>>>>>>> 9f5f0469
    let mut t1 = FooTask::default();

    // Start the task

    assert!(t1.start().await.is_ok());

    let mut h = StopHandle::create();
    h.push(Box::new(t1));

    Ok(())
}<|MERGE_RESOLUTION|>--- conflicted
+++ resolved
@@ -142,11 +142,6 @@
 
     common_tracing::init_default_tracing();
 
-<<<<<<< HEAD
-    let (_tx, _rx) = broadcast::channel::<()>(1024);
-
-=======
->>>>>>> 9f5f0469
     let mut t1 = FooTask::default();
 
     // Start the task
